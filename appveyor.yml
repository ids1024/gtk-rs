platform:
  - x86
  - x64
environment:
  matrix:
<<<<<<< HEAD
    - RUST_VERSION: 1.4.0
      GTK: gnome
    - RUST_VERSION: 1.4.0
=======
    - RUST_VERSION: beta
      GTK: gnome
    - RUST_VERSION: beta
>>>>>>> 8df20a3a
      GTK: win64
    #- RUST_VERSION: nightly
      #GTK: gnome

matrix:
  #fast_finish: true
  allow_failures:
    - platform: x86
      GTK: win64

#init:
#- ps: iex ((new-object net.webclient).DownloadString('https://raw.githubusercontent.com/appveyor/ci/master/scripts/enable-rdp.ps1'))

#on_finish:
#- ps: $blockRdp = $true; iex ((new-object net.webclient).DownloadString('https://raw.githubusercontent.com/appveyor/ci/master/scripts/enable-rdp.ps1'))

install:
  - if "%PLATFORM%-%GTK%" == "x86-win64" ( exit 1 )
  - if "%PLATFORM%" == "x86" SET RUST_PLATFORM=i686-pc-windows-gnu
  - if "%PLATFORM%" == "x64" SET RUST_PLATFORM=x86_64-pc-windows-gnu
  - ps: Start-FileDownload "https://static.rust-lang.org/dist/rust-$Env:RUST_VERSION-$Env:RUST_PLATFORM.exe" -FileName rust.exe
  - cmd: rust.exe /VERYSILENT /NORESTART /COMPONENTS="rust,std,cargo" /DIR=C:\Rust
  - ps: >-
      if ($Env:PLATFORM -eq "x86") {
<<<<<<< HEAD
        Start-FileDownload "http://libgd.blob.core.windows.net/mingw/i686-4.9.1-release-posix-dwarf-rt_v3-rev1.7z" -FileName mingw-w64.7z;
        $Env:MINGW = "C:\mingw32"
      }
      else {
        Start-FileDownload "http://libgd.blob.core.windows.net/mingw/mingw-w64-dgn-x86_64-20141001.7z" -FileName mingw-w64.7z;
        $Env:MINGW = "C:\mingw64"
      }
  - ps: 7z x -oC:\ mingw-w64.7z | Out-Null;
=======
        $webclient = New-Object System.Net.WebClient
        $webclient.DownloadFile("http://sourceforge.net/projects/mingw-w64/files/Toolchains%20targetting%20Win32/Personal%20Builds/mingw-builds/5.3.0/threads-win32/dwarf/i686-5.3.0-release-win32-dwarf-rt_v4-rev0.7z/download", "C:\mingw.7z")
        $Env:MINGW = "C:\mingw32"
      }
      else {
        $webclient = New-Object System.Net.WebClient
        $webclient.DownloadFile("http://sourceforge.net/projects/mingw-w64/files/Toolchains%20targetting%20Win64/Personal%20Builds/mingw-builds/5.3.0/threads-win32/seh/x86_64-5.3.0-release-win32-seh-rt_v4-rev0.7z/download", "C:\mingw.7z")
        $Env:MINGW = "C:\mingw64"
      }
  - ps: 7z x -oC:\ C:\mingw.7z | Out-Null;
>>>>>>> 8df20a3a
  - ps: >-
      if (!(Test-Path -Path "C:\Deps\gtk")) {
        if ($Env:GTK -eq "gnome") {
          if ($Env:PLATFORM -eq "x86") {
            Start-FileDownload "http://win32builder.gnome.org/gtk+-bundle_3.6.4-20130921_win32.zip" -FileName gtk.zip
          }
          else {
            Start-FileDownload "http://win32builder.gnome.org/gtk+-bundle_3.6.4-20131201_win64.zip" -FileName gtk.zip
          }
        }
        elseif ($Env:GTK -eq "win64" -and $Env:PLATFORM -eq "x64") {
            Start-FileDownload "http://lvserver.ugent.be/gtk-win64/sdk/gtk2-gtk3-sdk-2.24.25-3.14.7-2015-01-27-ts-win64.zip" -FileName gtk.zip
        }
        7z x -oC:\Deps\gtk gtk.zip | Out-Null
      }
  - cmd: SET PATH=%MINGW%\bin;C:\Deps\gtk\bin;C:\Rust\bin;%PATH%

cache:
  C:\Deps

build_script:
  - rustc -V
  - mkdir .cargo
  - echo paths = ["glib"] > .cargo\config
  - git clone -q --depth 50 -b object_reform https://github.com/gkoz/gtk-rs-glib glib
  - cargo build

test: false<|MERGE_RESOLUTION|>--- conflicted
+++ resolved
@@ -3,16 +3,11 @@
   - x64
 environment:
   matrix:
-<<<<<<< HEAD
-    - RUST_VERSION: 1.4.0
+    - RUST_VERSION: 1.5.0
       GTK: gnome
-    - RUST_VERSION: 1.4.0
-=======
-    - RUST_VERSION: beta
-      GTK: gnome
-    - RUST_VERSION: beta
->>>>>>> 8df20a3a
+    - RUST_VERSION: 1.5.0
       GTK: win64
+      FEATURES: gtk_3_14
     #- RUST_VERSION: nightly
       #GTK: gnome
 
@@ -22,12 +17,6 @@
     - platform: x86
       GTK: win64
 
-#init:
-#- ps: iex ((new-object net.webclient).DownloadString('https://raw.githubusercontent.com/appveyor/ci/master/scripts/enable-rdp.ps1'))
-
-#on_finish:
-#- ps: $blockRdp = $true; iex ((new-object net.webclient).DownloadString('https://raw.githubusercontent.com/appveyor/ci/master/scripts/enable-rdp.ps1'))
-
 install:
   - if "%PLATFORM%-%GTK%" == "x86-win64" ( exit 1 )
   - if "%PLATFORM%" == "x86" SET RUST_PLATFORM=i686-pc-windows-gnu
@@ -36,16 +25,6 @@
   - cmd: rust.exe /VERYSILENT /NORESTART /COMPONENTS="rust,std,cargo" /DIR=C:\Rust
   - ps: >-
       if ($Env:PLATFORM -eq "x86") {
-<<<<<<< HEAD
-        Start-FileDownload "http://libgd.blob.core.windows.net/mingw/i686-4.9.1-release-posix-dwarf-rt_v3-rev1.7z" -FileName mingw-w64.7z;
-        $Env:MINGW = "C:\mingw32"
-      }
-      else {
-        Start-FileDownload "http://libgd.blob.core.windows.net/mingw/mingw-w64-dgn-x86_64-20141001.7z" -FileName mingw-w64.7z;
-        $Env:MINGW = "C:\mingw64"
-      }
-  - ps: 7z x -oC:\ mingw-w64.7z | Out-Null;
-=======
         $webclient = New-Object System.Net.WebClient
         $webclient.DownloadFile("http://sourceforge.net/projects/mingw-w64/files/Toolchains%20targetting%20Win32/Personal%20Builds/mingw-builds/5.3.0/threads-win32/dwarf/i686-5.3.0-release-win32-dwarf-rt_v4-rev0.7z/download", "C:\mingw.7z")
         $Env:MINGW = "C:\mingw32"
@@ -56,7 +35,6 @@
         $Env:MINGW = "C:\mingw64"
       }
   - ps: 7z x -oC:\ C:\mingw.7z | Out-Null;
->>>>>>> 8df20a3a
   - ps: >-
       if (!(Test-Path -Path "C:\Deps\gtk")) {
         if ($Env:GTK -eq "gnome") {
@@ -80,8 +58,10 @@
 build_script:
   - rustc -V
   - mkdir .cargo
-  - echo paths = ["glib"] > .cargo\config
-  - git clone -q --depth 50 -b object_reform https://github.com/gkoz/gtk-rs-glib glib
-  - cargo build
+  - echo paths = ["."] > .cargo\config
+  - git clone -q --depth 50 -b pending https://github.com/gtk-rs/examples _examples
+  - cd _examples
+  - "echo Features: %FEATURES%"
+  - cargo build --features "%FEATURES%"
 
 test: false