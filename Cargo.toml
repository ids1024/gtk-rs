[package]
name = "gtk-rs-examples"
version = "0.0.1"
authors = ["The Gtk-rs Project Developers"]

<<<<<<< HEAD
[dependencies]
glib = "^0"
gdk = "^0"
gdk-pixbuf = "^0"
gtk = "^0"
cairo-rs = "^0"
=======
[dependencies.glib]
git = "https://github.com/gtk-rs/glib"

[dependencies.cairo-rs]
git = "https://github.com/gtk-rs/cairo"
features = ["png"]

[dependencies.pango]
git = "https://github.com/gtk-rs/pango"

[dependencies.gdk-pixbuf]
git = "https://github.com/gtk-rs/gdk-pixbuf"

[dependencies.gdk]
git = "https://github.com/gtk-rs/gdk"

[dependencies.gtk]
git = "https://github.com/gtk-rs/gtk"
>>>>>>> adac4ba6

[features]
#default = ["gtk_3_20"]
gtk_3_10 = ["gtk/v3_10"]
gtk_3_16 = ["gtk_3_10", "gtk/v3_16"]
gtk_3_18 = ["gtk_3_16", "gtk/v3_18"] #for CI tools
gtk_3_20 = ["gtk_3_18", "gtk/v3_20"] #for CI tools
gtk_3_22 = ["gtk_3_20", "gtk/v3_22"] #for CI tools<|MERGE_RESOLUTION|>--- conflicted
+++ resolved
@@ -3,36 +3,16 @@
 version = "0.0.1"
 authors = ["The Gtk-rs Project Developers"]
 
-<<<<<<< HEAD
 [dependencies]
 glib = "^0"
 gdk = "^0"
 gdk-pixbuf = "^0"
 gtk = "^0"
-cairo-rs = "^0"
-=======
-[dependencies.glib]
-git = "https://github.com/gtk-rs/glib"
-
-[dependencies.cairo-rs]
-git = "https://github.com/gtk-rs/cairo"
-features = ["png"]
-
-[dependencies.pango]
-git = "https://github.com/gtk-rs/pango"
-
-[dependencies.gdk-pixbuf]
-git = "https://github.com/gtk-rs/gdk-pixbuf"
-
-[dependencies.gdk]
-git = "https://github.com/gtk-rs/gdk"
-
-[dependencies.gtk]
-git = "https://github.com/gtk-rs/gtk"
->>>>>>> adac4ba6
+pango = "^0"
+cairo-rs = { version = "^0", features = ["png"] }
 
 [features]
-#default = ["gtk_3_20"]
+#default = ["gtk_3_22"]
 gtk_3_10 = ["gtk/v3_10"]
 gtk_3_16 = ["gtk_3_10", "gtk/v3_16"]
 gtk_3_18 = ["gtk_3_16", "gtk/v3_18"] #for CI tools
