--- conflicted
+++ resolved
@@ -4,38 +4,14 @@
 authors = ["The Gtk-rs Project Developers"]
 
 [dependencies]
-<<<<<<< HEAD
+chrono = "0.4"
 glib = "^0"
+gio = "^0"
 gdk = "^0"
 gdk-pixbuf = "^0"
 gtk = "^0"
 pango = "^0"
 cairo-rs = { version = "^0", features = ["png"] }
-=======
-chrono = "0.4"
-
-[dependencies.glib]
-git = "https://github.com/gtk-rs/glib"
-
-[dependencies.gio]
-git = "https://github.com/gtk-rs/gio"
-
-[dependencies.cairo-rs]
-git = "https://github.com/gtk-rs/cairo"
-features = ["png"]
-
-[dependencies.pango]
-git = "https://github.com/gtk-rs/pango"
-
-[dependencies.gdk-pixbuf]
-git = "https://github.com/gtk-rs/gdk-pixbuf"
-
-[dependencies.gdk]
-git = "https://github.com/gtk-rs/gdk"
-
-[dependencies.gtk]
-git = "https://github.com/gtk-rs/gtk"
->>>>>>> 719590d8
 
 [features]
 #default = ["gtk_3_22"]
