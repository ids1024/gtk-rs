--- conflicted
+++ resolved
@@ -10,12 +10,7 @@
 cairo-rs = "^0"
 
 [features]
-<<<<<<< HEAD
-gtk_3_10 = ["gtk/3.10"]
-=======
 gtk_3_10 = ["gtk/v3_10"]
-gtk_3_18 = ["gtk_3_10"]
->>>>>>> afd18b77
 
 [[bin]]
 name = "basic"
