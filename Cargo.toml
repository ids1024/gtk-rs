[package]
name = "gtk-rs-examples"
version = "0.0.1"
authors = ["The Gtk-rs Project Developers"]
autobins = false

[dependencies]
chrono = "0.4"
url = "1.4"
futures-preview = { version = "0.2", optional = true }
<<<<<<< HEAD

[dependencies.atk]
git = "https://github.com/gtk-rs/atk"

[dependencies.glib]
git = "https://github.com/gtk-rs/glib"

[dependencies.gio]
git = "https://github.com/gtk-rs/gio"

[dependencies.cairo-rs]
git = "https://github.com/gtk-rs/cairo"
features = ["png"]

[dependencies.pango]
git = "https://github.com/gtk-rs/pango"

[dependencies.gdk-pixbuf]
git = "https://github.com/gtk-rs/gdk-pixbuf"

[dependencies.gdk]
git = "https://github.com/gtk-rs/gdk"

[dependencies.gtk]
git = "https://github.com/gtk-rs/gtk"
=======
gobject-subclass = "^0"
glib-sys = "^0"
gobject-sys = "^0"
glib = "^0"
gio = "^0"
gdk = "^0"
gdk-pixbuf = "^0"
gtk = "^0"
pango = "^0"
cairo-rs = { version = "^0", features = ["png"] }
>>>>>>> 19419306

[features]
#default = ["gtk_3_22_30", "futures-stable", "subclassing"]
gtk_3_18 = ["gtk/v3_18", "gdk-pixbuf/v2_32", "gdk/v3_18", "gio/v2_46", "glib/v2_46", "pango/v1_38"] #for CI tools
gtk_3_22_30 = ["gtk_3_18", "gtk/v3_22_30", "gdk-pixbuf/v2_36", "gdk/v3_22", "gio/v2_56", "glib/v2_56", "pango/v1_42"] #for CI tools
gtk_3_24 = ["gtk_3_22_30", "gtk/v3_24", "atk/v2_30", "gdk-pixbuf/v2_36_8", "gdk/v3_24", "gio/v2_58", "glib/v2_58"] #for CI tools
futures-stable = ["futures-preview", "glib/futures", "gio/futures"]
subclassing = ["glib/subclassing"]

[[bin]]
name = "accessibility"

[[bin]]
name = "basic"

[[bin]]
name = "builder_basics"

[[bin]]
name = "cairo_png"

[[bin]]
name = "cairo_threads"

[[bin]]
name = "cairotest"

[[bin]]
name = "child-properties"

[[bin]]
name = "clock"

[[bin]]
name = "css"

[[bin]]
name = "drag_and_drop"

[[bin]]
name = "drag_and_drop_textview"

[[bin]]
name = "gio_futures"
required-features = ["futures-stable"]

#[[bin]]
#name = "gio_futures_await"
#required-features = ["futures-nightly"]

[[bin]]
name = "grid"

[[bin]]
name = "gtktest"

[[bin]]
name = "listbox_model"
required-features = ["gtk/v3_16", "gio/v2_44", "subclassing"]

[[bin]]
name = "menu_bar"

[[bin]]
name = "menu_bar_system"

[[bin]]
name = "multi_windows"

[[bin]]
name = "multithreading_context"

[[bin]]
name = "notebook"

[[bin]]
name = "overlay"

[[bin]]
name = "pango_attributes"

[[bin]]
name = "progress_tracker"
path = "src/bin/progress_tracker.rs"

[[bin]]
name = "simple_treeview"

[[bin]]
name = "sync_widgets"

[[bin]]
name = "text_viewer"

[[bin]]
name = "transparent_main_window"

[[bin]]
name = "tree_model_sort"

[[bin]]
name = "treeview"

[[bin]]
name = "list_store"<|MERGE_RESOLUTION|>--- conflicted
+++ resolved
@@ -8,33 +8,7 @@
 chrono = "0.4"
 url = "1.4"
 futures-preview = { version = "0.2", optional = true }
-<<<<<<< HEAD
-
-[dependencies.atk]
-git = "https://github.com/gtk-rs/atk"
-
-[dependencies.glib]
-git = "https://github.com/gtk-rs/glib"
-
-[dependencies.gio]
-git = "https://github.com/gtk-rs/gio"
-
-[dependencies.cairo-rs]
-git = "https://github.com/gtk-rs/cairo"
-features = ["png"]
-
-[dependencies.pango]
-git = "https://github.com/gtk-rs/pango"
-
-[dependencies.gdk-pixbuf]
-git = "https://github.com/gtk-rs/gdk-pixbuf"
-
-[dependencies.gdk]
-git = "https://github.com/gtk-rs/gdk"
-
-[dependencies.gtk]
-git = "https://github.com/gtk-rs/gtk"
-=======
+atk = "^0"
 gobject-subclass = "^0"
 glib-sys = "^0"
 gobject-sys = "^0"
@@ -45,7 +19,6 @@
 gtk = "^0"
 pango = "^0"
 cairo-rs = { version = "^0", features = ["png"] }
->>>>>>> 19419306
 
 [features]
 #default = ["gtk_3_22_30", "futures-stable", "subclassing"]
